package cloud

import (
	"context"
	"encoding/json"
	"fmt"
	"io"
	"io/ioutil"
	"regexp"
	"strconv"
	"strings"
	"sync"

	"github.com/kubecost/cost-model/pkg/clustercache"
	"github.com/kubecost/cost-model/pkg/env"
	"github.com/kubecost/cost-model/pkg/util"

	"github.com/Azure/azure-sdk-for-go/services/compute/mgmt/2017-09-01/skus"
	"github.com/Azure/azure-sdk-for-go/services/containerservice/mgmt/2018-03-31/containerservice"
	"github.com/Azure/azure-sdk-for-go/services/preview/commerce/mgmt/2015-06-01-preview/commerce"
	"github.com/Azure/azure-sdk-for-go/services/resources/mgmt/2016-06-01/subscriptions"
	"github.com/Azure/azure-sdk-for-go/services/resources/mgmt/2018-05-01/resources"
	"github.com/Azure/go-autorest/autorest"
	"github.com/Azure/go-autorest/autorest/azure"
	"github.com/Azure/go-autorest/autorest/azure/auth"
	v1 "k8s.io/api/core/v1"
	"k8s.io/klog"
)

const (
	AzurePremiumStorageClass  = "premium"
	AzureStandardStorageClass = "standard"
)

var (
	regionCodeMappings = map[string]string{
		"ap": "asia",
		"au": "australia",
		"br": "brazil",
		"ca": "canada",
		"eu": "europe",
		"fr": "france",
		"in": "india",
		"ja": "japan",
		"kr": "korea",
		"uk": "uk",
		"us": "us",
		"za": "southafrica",
	}

	//mtBasic, _     = regexp.Compile("^BASIC.A\\d+[_Promo]*$")
	//mtStandardA, _ = regexp.Compile("^A\\d+[_Promo]*$")
	mtStandardB, _ = regexp.Compile(`^Standard_B\d+m?[_v\d]*[_Promo]*$`)
	mtStandardD, _ = regexp.Compile(`^Standard_D\d[_v\d]*[_Promo]*$`)
	mtStandardE, _ = regexp.Compile(`^Standard_E\d+i?[_v\d]*[_Promo]*$`)
	mtStandardF, _ = regexp.Compile(`^Standard_F\d+[_v\d]*[_Promo]*$`)
	mtStandardG, _ = regexp.Compile(`^Standard_G\d+[_v\d]*[_Promo]*$`)
	mtStandardL, _ = regexp.Compile(`^Standard_L\d+[_v\d]*[_Promo]*$`)
	mtStandardM, _ = regexp.Compile(`^Standard_M\d+[m|t|l]*s[_v\d]*[_Promo]*$`)
	mtStandardN, _ = regexp.Compile(`^Standard_N[C|D|V]\d+r?[_v\d]*[_Promo]*$`)
)

var loadedAzureSecret bool = false
var azureSecret *AzureServiceKey = nil

type regionParts []string

func (r regionParts) String() string {
	var result string
	for _, p := range r {
		result += p
	}
	return result
}

func getRegions(service string, subscriptionsClient subscriptions.Client, providersClient resources.ProvidersClient, subscriptionID string) (map[string]string, error) {

	allLocations := make(map[string]string)
	supLocations := make(map[string]string)

	// retrieve all locations for the subscription id (some of them may not be supported by the required provider)
	if locations, err := subscriptionsClient.ListLocations(context.TODO(), subscriptionID); err == nil {
		// fill up the map: DisplayName - > Name
		for _, loc := range *locations.Value {
			allLocations[*loc.DisplayName] = *loc.Name
		}
	} else {
		return nil, err
	}

	// identify supported locations for the namespace and resource type
	const (
		providerNamespaceForCompute = "Microsoft.Compute"
		resourceTypeForCompute      = "locations/vmSizes"
		providerNamespaceForAks     = "Microsoft.ContainerService"
		resourceTypeForAks          = "managedClusters"
	)

	switch service {
	case "aks":
		if providers, err := providersClient.Get(context.TODO(), providerNamespaceForAks, ""); err == nil {
			for _, pr := range *providers.ResourceTypes {
				if *pr.ResourceType == resourceTypeForAks {
					for _, displName := range *pr.Locations {
						if loc, ok := allLocations[displName]; ok {
							supLocations[loc] = displName
						} else {
							klog.V(1).Infof("unsupported cloud region %s", loc)
						}
					}
					break
				}
			}
		} else {
			return nil, err
		}
		return supLocations, nil
	default:
		if providers, err := providersClient.Get(context.TODO(), providerNamespaceForCompute, ""); err == nil {
			for _, pr := range *providers.ResourceTypes {
				if *pr.ResourceType == resourceTypeForCompute {
					for _, displName := range *pr.Locations {
						if loc, ok := allLocations[displName]; ok {
							supLocations[loc] = displName
						} else {
							klog.V(1).Infof("unsupported cloud region %s", loc)
						}
					}
					break
				}
			}
		} else {
			return nil, err
		}

		return supLocations, nil
	}
}

func toRegionID(meterRegion string, regions map[string]string) (string, error) {
	var rp regionParts = strings.Split(strings.ToLower(meterRegion), " ")
	regionCode := regionCodeMappings[rp[0]]
	lastPart := rp[len(rp)-1]
	var regionIds []string
	if _, err := strconv.Atoi(lastPart); err == nil {
		regionIds = []string{
			fmt.Sprintf("%s%s%s", regionCode, rp[1:len(rp)-1], lastPart),
			fmt.Sprintf("%s%s%s", rp[1:len(rp)-1], regionCode, lastPart),
		}
	} else {
		regionIds = []string{
			fmt.Sprintf("%s%s", regionCode, rp[1:]),
			fmt.Sprintf("%s%s", rp[1:], regionCode),
		}
	}
	for _, regionID := range regionIds {
		if checkRegionID(regionID, regions) {
			return regionID, nil
		}
	}
	return "", fmt.Errorf("Couldn't find region")
}

func checkRegionID(regionID string, regions map[string]string) bool {
	for region := range regions {
		if regionID == region {
			return true
		}
	}
	return false
}

// AzurePricing either contains a Node or PV
type AzurePricing struct {
	Node *Node
	PV   *PV
}

type Azure struct {
	Pricing                 map[string]*AzurePricing
	DownloadPricingDataLock sync.RWMutex
	Clientset               clustercache.ClusterCache
	Config                  *ProviderConfig
}

type azureKey struct {
	Labels        map[string]string
	GPULabel      string
	GPULabelValue string
}

func (k *azureKey) Features() string {
	region := strings.ToLower(k.Labels[v1.LabelZoneRegion])
	instance := k.Labels[v1.LabelInstanceType]
	usageType := "ondemand"
	return fmt.Sprintf("%s,%s,%s", region, instance, usageType)
}

func (k *azureKey) GPUType() string {
	if t, ok := k.Labels[k.GPULabel]; ok {
		return t
	}
	return ""
}

func (k *azureKey) ID() string {
	return ""
}

// Represents an azure app key
type AzureAppKey struct {
	AppID       string `json:"appId"`
	DisplayName string `json:"displayName"`
	Name        string `json:"name"`
	Password    string `json:"password"`
	Tenant      string `json:"tenant"`
}

// Azure service key for a specific subscription
type AzureServiceKey struct {
	SubscriptionID string       `json:"subscriptionId"`
	ServiceKey     *AzureAppKey `json:"serviceKey"`
}

// Validity check on service key
func (ask *AzureServiceKey) IsValid() bool {
	return ask.SubscriptionID != "" &&
		ask.ServiceKey != nil &&
		ask.ServiceKey.AppID != "" &&
		ask.ServiceKey.Password != "" &&
		ask.ServiceKey.Tenant != ""
}

// Loads the azure authentication via configuration or a secret set at install time.
func (az *Azure) getAzureAuth(forceReload bool, cp *CustomPricing) (subscriptionID, clientID, clientSecret, tenantID string) {
	// 1. Check config values first (set from frontend UI)
	if cp.AzureSubscriptionID != "" && cp.AzureClientID != "" && cp.AzureClientSecret != "" && cp.AzureTenantID != "" {
		subscriptionID = cp.AzureSubscriptionID
		clientID = cp.AzureClientID
		clientSecret = cp.AzureClientSecret
		tenantID = cp.AzureTenantID
		return
	}

	// 2. Check for secret
	s, _ := az.loadAzureAuthSecret(forceReload)
	if s != nil && s.IsValid() {
		subscriptionID = s.SubscriptionID
		clientID = s.ServiceKey.AppID
		clientSecret = s.ServiceKey.Password
		tenantID = s.ServiceKey.Tenant
		return
	}

	// 3. Empty values
	return "", "", "", ""
}

// Load once and cache the result (even on failure). This is an install time secret, so
// we don't expect the secret to change. If it does, however, we can force reload using
// the input parameter.
func (az *Azure) loadAzureAuthSecret(force bool) (*AzureServiceKey, error) {
	if !force && loadedAzureSecret {
		return azureSecret, nil
	}
	loadedAzureSecret = true

	exists, err := util.FileExists(authSecretPath)
	if !exists || err != nil {
		return nil, fmt.Errorf("Failed to locate service account file: %s", authSecretPath)
	}

	result, err := ioutil.ReadFile(authSecretPath)
	if err != nil {
		return nil, err
	}

	var ask AzureServiceKey
	err = json.Unmarshal(result, &ask)
	if err != nil {
		return nil, err
	}

	azureSecret = &ask
	return azureSecret, nil
}

func (az *Azure) GetKey(labels map[string]string, n *v1.Node) Key {
	cfg, err := az.GetConfig()
	if err != nil {
		klog.Infof("Error loading azure custom pricing information")
	}
	// azure defaults, see https://docs.microsoft.com/en-us/azure/aks/gpu-cluster
	gpuLabel := "accelerator"
	gpuLabelValue := "nvidia"
	if cfg.GpuLabel != "" {
		gpuLabel = cfg.GpuLabel
	}
	if cfg.GpuLabelValue != "" {
		gpuLabelValue = cfg.GpuLabelValue
	}
	return &azureKey{
		Labels:        labels,
		GPULabel:      gpuLabel,
		GPULabelValue: gpuLabelValue,
	}
}

// CreateString builds strings effectively
func createString(keys ...string) string {
	var b strings.Builder
	for _, key := range keys {
		b.WriteString(key)
	}
	return b.String()
}

func transformMachineType(subCategory string, mt []string) []string {
	switch {
	case strings.Contains(subCategory, "Basic"):
		return []string{createString("Basic_", mt[0])}
	case len(mt) == 2:
		return []string{createString("Standard_", mt[0]), createString("Standard_", mt[1])}
	default:
		return []string{createString("Standard_", mt[0])}
	}
}

func addSuffix(mt string, suffixes ...string) []string {
	result := make([]string, len(suffixes))
	var suffix string
	parts := strings.Split(mt, "_")
	if len(parts) > 2 {
		for _, p := range parts[2:] {
			suffix = createString(suffix, "_", p)
		}
	}
	for i, s := range suffixes {
		result[i] = createString(parts[0], "_", parts[1], s, suffix)
	}
	return result
}

func getMachineTypeVariants(mt string) []string {
	switch {
	case mtStandardB.MatchString(mt):
		return []string{createString(mt, "s")}
	case mtStandardD.MatchString(mt):
		var result []string
		result = append(result, addSuffix(mt, "s")[0])
		dsType := strings.Replace(mt, "Standard_D", "Standard_DS", -1)
		result = append(result, dsType)
		result = append(result, addSuffix(dsType, "-1", "-2", "-4", "-8")...)
		return result
	case mtStandardE.MatchString(mt):
		return addSuffix(mt, "s", "-2s", "-4s", "-8s", "-16s", "-32s")
	case mtStandardF.MatchString(mt):
		return addSuffix(mt, "s")
	case mtStandardG.MatchString(mt):
		var result []string
		gsType := strings.Replace(mt, "Standard_G", "Standard_GS", -1)
		result = append(result, gsType)
		return append(result, addSuffix(gsType, "-4", "-8", "-16")...)
	case mtStandardL.MatchString(mt):
		return addSuffix(mt, "s")
	case mtStandardM.MatchString(mt) && strings.HasSuffix(mt, "ms"):
		base := strings.TrimSuffix(mt, "ms")
		return addSuffix(base, "-2ms", "-4ms", "-8ms", "-16ms", "-32ms", "-64ms")
	case mtStandardM.MatchString(mt) && (strings.HasSuffix(mt, "ls") || strings.HasSuffix(mt, "ts")):
		return []string{}
	case mtStandardM.MatchString(mt) && strings.HasSuffix(mt, "s"):
		base := strings.TrimSuffix(mt, "s")
		return addSuffix(base, "", "m")
	case mtStandardN.MatchString(mt):
		return addSuffix(mt, "s")
	}
	return []string{}
}

func (az *Azure) GetManagementPlatform() (string, error) {
	nodes := az.Clientset.GetAllNodes()

	if len(nodes) > 0 {
		n := nodes[0]
		providerID := n.Spec.ProviderID
		if strings.Contains(providerID, "aks") {
			return "aks", nil
		}
	}
	return "", nil
}

// DownloadPricingData uses provided azure "best guesses" for pricing
func (az *Azure) DownloadPricingData() error {
	az.DownloadPricingDataLock.Lock()
	defer az.DownloadPricingDataLock.Unlock()

	config, err := az.GetConfig()
	if err != nil {
		return err
	}

	// Load the service provider keys
	subscriptionID, clientID, clientSecret, tenantID := az.getAzureAuth(false, config)
	config.AzureSubscriptionID = subscriptionID
	config.AzureClientID = clientID
	config.AzureClientSecret = clientSecret
	config.AzureTenantID = tenantID

	var authorizer autorest.Authorizer

	if config.AzureClientID != "" && config.AzureClientSecret != "" && config.AzureTenantID != "" {
		credentialsConfig := auth.NewClientCredentialsConfig(config.AzureClientID, config.AzureClientSecret, config.AzureTenantID)
		a, err := credentialsConfig.Authorizer()
		if err != nil {
			return err
		}
		authorizer = a
	}

	if authorizer == nil {
		a, err := auth.NewAuthorizerFromEnvironment()
		authorizer = a
		if err != nil { // Failed to create authorizer from environment, try from file
			a, err := auth.NewAuthorizerFromFile(azure.PublicCloud.ResourceManagerEndpoint)
			if err != nil {
				return err
			}
			authorizer = a
		}
	}

	sClient := subscriptions.NewClient()
	sClient.Authorizer = authorizer

	rcClient := commerce.NewRateCardClient(config.AzureSubscriptionID)
	rcClient.Authorizer = authorizer

	skusClient := skus.NewResourceSkusClient(config.AzureSubscriptionID)
	skusClient.Authorizer = authorizer

	providersClient := resources.NewProvidersClient(config.AzureSubscriptionID)
	providersClient.Authorizer = authorizer

	containerServiceClient := containerservice.NewContainerServicesClient(config.AzureSubscriptionID)
	containerServiceClient.Authorizer = authorizer

	rateCardFilter := fmt.Sprintf("OfferDurableId eq 'MS-AZR-0003p' and Currency eq '%s' and Locale eq 'en-US' and RegionInfo eq '%s'", config.CurrencyCode, config.AzureBillingRegion)

	klog.Infof("Using ratecard query %s", rateCardFilter)
	result, err := rcClient.Get(context.TODO(), rateCardFilter)
	if err != nil {
		return err
	}
	allPrices := make(map[string]*AzurePricing)
	regions, err := getRegions("compute", sClient, providersClient, config.AzureSubscriptionID)
	if err != nil {
		return err
	}

	c, err := az.GetConfig()
	if err != nil {
		return err
	}
	baseCPUPrice := c.CPU

	for _, v := range *result.Meters {
		meterName := *v.MeterName
		meterRegion := *v.MeterRegion
		meterCategory := *v.MeterCategory
		meterSubCategory := *v.MeterSubCategory

		region, err := toRegionID(meterRegion, regions)
		if err != nil {
			continue
		}

		if !strings.Contains(meterSubCategory, "Windows") {

			if strings.Contains(meterCategory, "Storage") {
				if strings.Contains(meterSubCategory, "HDD") || strings.Contains(meterSubCategory, "SSD") {
					var storageClass string = ""
					if strings.Contains(meterName, "S4 ") {
						storageClass = AzureStandardStorageClass
					} else if strings.Contains(meterName, "P4 ") {
						storageClass = AzurePremiumStorageClass
					}

					if storageClass != "" {
						var priceInUsd float64

						if len(v.MeterRates) < 1 {
							klog.V(1).Infof("missing rate info %+v", map[string]interface{}{"MeterSubCategory": *v.MeterSubCategory, "region": region})
							continue
						}
						for _, rate := range v.MeterRates {
							priceInUsd += *rate
						}
						// rate is in disk per month, resolve price per hour, then GB per hour
						pricePerHour := priceInUsd / 730.0 / 32.0
						priceStr := fmt.Sprintf("%f", pricePerHour)

						key := region + "," + storageClass
						klog.V(4).Infof("Adding PV.Key: %s, Cost: %s", key, priceStr)
						allPrices[key] = &AzurePricing{
							PV: &PV{
								Cost:   priceStr,
								Region: region,
							},
						}
					}
				}
			}

			if strings.Contains(meterCategory, "Virtual Machines") {

				// not available now
				if strings.Contains(meterSubCategory, "Promo") {
					continue
				}

				usageType := ""
				if !strings.Contains(meterName, "Low Priority") {
					usageType = "ondemand"
				} else {
					usageType = "preemptible"
				}

				var instanceTypes []string
				name := strings.TrimSuffix(meterName, " Low Priority")
				instanceType := strings.Split(name, "/")
				for _, it := range instanceType {
					instanceTypes = append(instanceTypes, strings.Replace(it, " ", "_", 1))
				}

				instanceTypes = transformMachineType(meterSubCategory, instanceTypes)
				if strings.Contains(name, "Expired") {
					instanceTypes = []string{}
				}

				var priceInUsd float64

				if len(v.MeterRates) < 1 {
					klog.V(1).Infof("missing rate info %+v", map[string]interface{}{"MeterSubCategory": *v.MeterSubCategory, "region": region})
					continue
				}
				for _, rate := range v.MeterRates {
					priceInUsd += *rate
				}
				priceStr := fmt.Sprintf("%f", priceInUsd)
				for _, instanceType := range instanceTypes {

					key := fmt.Sprintf("%s,%s,%s", region, instanceType, usageType)
					allPrices[key] = &AzurePricing{
						Node: &Node{
							Cost:         priceStr,
							BaseCPUPrice: baseCPUPrice,
						},
					}
				}
			}
		}
	}
	az.Pricing = allPrices
	return nil
}

// AllNodePricing returns the Azure pricing objects stored
func (az *Azure) AllNodePricing() (interface{}, error) {
	az.DownloadPricingDataLock.RLock()
	defer az.DownloadPricingDataLock.RUnlock()
	return az.Pricing, nil
}

// NodePricing returns Azure pricing data for a single node
func (az *Azure) NodePricing(key Key) (*Node, error) {
	az.DownloadPricingDataLock.RLock()
	defer az.DownloadPricingDataLock.RUnlock()
	if n, ok := az.Pricing[key.Features()]; ok {
		klog.V(4).Infof("Returning pricing for node %s: %+v from key %s", key, n, key.Features())
		if key.GPUType() != "" {
			n.Node.GPU = "1" // TODO: support multiple GPUs
		}
		return n.Node, nil
	}
	klog.V(1).Infof("[Warning] no pricing data found for %s: %s", key.Features(), key)
	c, err := az.GetConfig()
	if err != nil {
		return nil, fmt.Errorf("No default pricing data available")
	}
	if key.GPUType() != "" {
		return &Node{
			VCPUCost: c.CPU,
			RAMCost:  c.RAM,
			GPUCost:  c.GPU,
			GPU:      "1", // TODO: support multiple GPUs
		}, nil
	}
	return &Node{
		VCPUCost:         c.CPU,
		RAMCost:          c.RAM,
		UsesBaseCPUPrice: true,
	}, nil
}

// Stubbed NetworkPricing for Azure. Pull directly from azure.json for now
func (az *Azure) NetworkPricing() (*Network, error) {
	cpricing, err := az.Config.GetCustomPricingData()
	if err != nil {
		return nil, err
	}
	znec, err := strconv.ParseFloat(cpricing.ZoneNetworkEgress, 64)
	if err != nil {
		return nil, err
	}
	rnec, err := strconv.ParseFloat(cpricing.RegionNetworkEgress, 64)
	if err != nil {
		return nil, err
	}
	inec, err := strconv.ParseFloat(cpricing.InternetNetworkEgress, 64)
	if err != nil {
		return nil, err
	}

	return &Network{
		ZoneNetworkEgressCost:     znec,
		RegionNetworkEgressCost:   rnec,
		InternetNetworkEgressCost: inec,
	}, nil
}

type azurePvKey struct {
	Labels                 map[string]string
	StorageClass           string
	StorageClassParameters map[string]string
	DefaultRegion          string
}

func (az *Azure) GetPVKey(pv *v1.PersistentVolume, parameters map[string]string, defaultRegion string) PVKey {
	return &azurePvKey{
		Labels:                 pv.Labels,
		StorageClass:           pv.Spec.StorageClassName,
		StorageClassParameters: parameters,
		DefaultRegion:          defaultRegion,
	}
}

func (key *azurePvKey) GetStorageClass() string {
	return key.StorageClass
}

func (key *azurePvKey) Features() string {
	storageClass := key.StorageClassParameters["storageaccounttype"]
	if strings.EqualFold(storageClass, "Premium_LRS") {
		storageClass = AzurePremiumStorageClass
	} else if strings.EqualFold(storageClass, "Standard_LRS") {
		storageClass = AzureStandardStorageClass
	}
	if region, ok := key.Labels[v1.LabelZoneRegion]; ok {
		return region + "," + storageClass
	}

	return key.DefaultRegion + "," + storageClass
}

func (*Azure) GetAddresses() ([]byte, error) {
	return nil, nil
}

func (*Azure) GetDisks() ([]byte, error) {
	return nil, nil
}

func (az *Azure) ClusterInfo() (map[string]string, error) {
	remoteEnabled := env.IsRemoteEnabled()

	m := make(map[string]string)
	m["name"] = "Azure Cluster #1"
	c, err := az.GetConfig()
	if err != nil {
		return nil, err
	}
	if c.ClusterName != "" {
		m["name"] = c.ClusterName
	}
	m["provider"] = "azure"
	m["remoteReadEnabled"] = strconv.FormatBool(remoteEnabled)
	m["id"] = env.GetClusterID()
	return m, nil

}

func (az *Azure) UpdateConfigFromConfigMap(a map[string]string) (*CustomPricing, error) {
	return az.Config.UpdateFromMap(a)
}

func (az *Azure) UpdateConfig(r io.Reader, updateType string) (*CustomPricing, error) {
	defer az.DownloadPricingData()

	return az.Config.Update(func(c *CustomPricing) error {
		a := make(map[string]interface{})
		err := json.NewDecoder(r).Decode(&a)
		if err != nil {
			return err
		}
		for k, v := range a {
			kUpper := strings.Title(k) // Just so we consistently supply / receive the same values, uppercase the first letter.
			vstr, ok := v.(string)
			if ok {
				err := SetCustomPricingField(c, kUpper, vstr)
				if err != nil {
					return err
				}
			} else {
				sci := v.(map[string]interface{})
				sc := make(map[string]string)
				for k, val := range sci {
					sc[k] = val.(string)
				}
				c.SharedCosts = sc //todo: support reflection/multiple map fields
			}
		}

		if env.IsRemoteEnabled() {
			err := UpdateClusterMeta(env.GetClusterID(), c.ClusterName)
			if err != nil {
				return err
			}
		}

		return nil
	})
}
func (az *Azure) GetConfig() (*CustomPricing, error) {
	c, err := az.Config.GetCustomPricingData()
	if c.Discount == "" {
		c.Discount = "0%"
	}
	if c.NegotiatedDiscount == "" {
		c.NegotiatedDiscount = "0%"
	}
	if c.CurrencyCode == "" {
		c.CurrencyCode = "USD"
	}
	if c.AzureBillingRegion == "" {
		c.AzureBillingRegion = "US"
	}
	if err != nil {
		return nil, err
	}
	return c, nil
}

func (az *Azure) ExternalAllocations(string, string, []string, string, string, bool) ([]*OutOfClusterAllocation, error) {
	return nil, nil
}

func (az *Azure) ApplyReservedInstancePricing(nodes map[string]*Node) {

}

func (az *Azure) PVPricing(pvk PVKey) (*PV, error) {
	az.DownloadPricingDataLock.RLock()
	defer az.DownloadPricingDataLock.RUnlock()

	pricing, ok := az.Pricing[pvk.Features()]
	if !ok {
		klog.V(4).Infof("Persistent Volume pricing not found for %s: %s", pvk.GetStorageClass(), pvk.Features())
		return &PV{}, nil
	}
	return pricing.PV, nil
}

func (az *Azure) GetLocalStorageQuery(window, offset string, rate bool, used bool) string {
	return ""
}

func (az *Azure) ServiceAccountStatus() *ServiceAccountStatus {
	return &ServiceAccountStatus{
		Checks: []*ServiceAccountCheck{},
	}
}
<<<<<<< HEAD
func (*Azure) ClusterManagementPricing() (string, float64, error) {
	return "", 0.0, nil
=======

func (az *Azure) CombinedDiscountForNode(instanceType string, isPreemptible bool, defaultDiscount, negotiatedDiscount float64) float64 {
	return 1.0 - ((1.0 - defaultDiscount) * (1.0 - negotiatedDiscount))
>>>>>>> b5c5a674
}<|MERGE_RESOLUTION|>--- conflicted
+++ resolved
@@ -780,12 +780,10 @@
 		Checks: []*ServiceAccountCheck{},
 	}
 }
-<<<<<<< HEAD
 func (*Azure) ClusterManagementPricing() (string, float64, error) {
 	return "", 0.0, nil
-=======
+}
 
 func (az *Azure) CombinedDiscountForNode(instanceType string, isPreemptible bool, defaultDiscount, negotiatedDiscount float64) float64 {
 	return 1.0 - ((1.0 - defaultDiscount) * (1.0 - negotiatedDiscount))
->>>>>>> b5c5a674
 }